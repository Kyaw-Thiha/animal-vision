import os

import base64
from typing import List, Tuple
import cv2
from InquirerPy import inquirer

from animals.animal import Animal
<<<<<<< HEAD
from animals import Cat, Dog
from animals.honeybee import HoneyBee
=======
from animals import Cat, Dog, Sheep, Pig, Goat, Cow

catfilter = Cat()
dogfilter = Dog()
sheepfilter = Sheep()
pigfilter = Pig()
goatfilter = Goat()
cowfilter = Cow()
>>>>>>> 2bc97963

def processimage(imagedata: bytes, animal: str) -> str:
    """
    Takes the raw bytes of a image, and returns the specific animal it wants
    """
    # save image to file, and then convert that file into matrix
    f = open("temp.jpg", 'wb')
    f.write(imagedata)
    f.close()
    img = cv2.imread('temp.jpg')
    #img = cv2.cvtColor(img, cv2.COLOR_BGR2RGB)
    # apply filters
    mmat = None 
    match animal:
        case "human":
            mmat = img
        case "cat":
            mmat = catfilter.visualize(img)
        case _:
            print("no case implemented here")
    # convert mmat into blob, to make base64 URI
    cv2.imwrite(f"tempexport.jpg", mmat)
    f = open("tempexport.jpg", 'rb')
    imgdata = f.read()
    f.close()
    base64_encoded = base64.b64encode(imgdata).decode('utf-8')
    data_uri = f"data:image/jpeg;base64,{base64_encoded}"
    return data_uri

def choose_file(input_dir: str, extensions: Tuple[str, ...]) -> str:
    """
    Interactively choose a file from a directory that matches given extensions.

    Scans `input_dir` for files ending with any of `extensions`, then shows
    a fuzzy-search menu for the user to select one.

    Args:
        input_dir (str): Directory to search for files.
        extensions (Tuple[str, ...]): File extensions to filter, e.g. (".jpg", ".png").

    Returns:
        str: Full path to the selected file.
    """
    files: List[str] = []
    for fname in os.listdir(input_dir):
        if fname.lower().endswith(extensions):
            files.append(os.path.join(input_dir, fname))

    choices = [{"name": f, "value": f} for f in files]
    selected_file = inquirer.fuzzy(  # type: ignore[reportPrivateImportUsage]
        message="Select which file you want to load: ",
        choices=choices,
        multiselect=False,
    ).execute()

    return selected_file


def choose_filename(input_dir: str, extension: str) -> str:
    """
    Prompt the user for a filename to save under a given extension.

    If the user presses Enter without typing anything, returns an empty string.

    Args:
        input_dir (str): Directory to save the file in.
        extension (str): File extension to append, e.g. ".png".

    Returns:
        str: Full save path with extension, or "" if skipped.
    """
    save_name: str = inquirer.text(  # type: ignore[reportPrivateImportUsage]
        message="Press [Enter] without inputing text to not save. \nEnter the filename to save as:", default=""
    ).execute()

    if not save_name or save_name == "":
        return ""
    save_path = os.path.join(input_dir, f"{save_name}{extension}")
    return save_path


def choose_animal() -> Animal:
    animal_choices = [
        {"name": "Cat", "value": Cat()},
        {"name": "Dog", "value": Dog()},
<<<<<<< HEAD
        {"name": "HoneyBee", "value": HoneyBee()},
=======
        {"name": "Sheep", "value": Sheep()},
        {"name": "Pig", "value": Pig()},
        {"name": "Goat", "value": Goat()},
        {"name": "Cow", "value": Cow()},
>>>>>>> 2bc97963
    ]
    animal_choice = inquirer.select(  # type: ignore[reportPrivateImportUsage]
        message="Select which animal you want to visualize:",
        choices=animal_choices,
        default=0,
    ).execute()

    return animal_choice

<|MERGE_RESOLUTION|>--- conflicted
+++ resolved
@@ -6,10 +6,8 @@
 from InquirerPy import inquirer
 
 from animals.animal import Animal
-<<<<<<< HEAD
-from animals import Cat, Dog
 from animals.honeybee import HoneyBee
-=======
+
 from animals import Cat, Dog, Sheep, Pig, Goat, Cow
 
 catfilter = Cat()
@@ -18,7 +16,6 @@
 pigfilter = Pig()
 goatfilter = Goat()
 cowfilter = Cow()
->>>>>>> 2bc97963
 
 def processimage(imagedata: bytes, animal: str) -> str:
     """
@@ -104,14 +101,11 @@
     animal_choices = [
         {"name": "Cat", "value": Cat()},
         {"name": "Dog", "value": Dog()},
-<<<<<<< HEAD
         {"name": "HoneyBee", "value": HoneyBee()},
-=======
         {"name": "Sheep", "value": Sheep()},
         {"name": "Pig", "value": Pig()},
         {"name": "Goat", "value": Goat()},
         {"name": "Cow", "value": Cow()},
->>>>>>> 2bc97963
     ]
     animal_choice = inquirer.select(  # type: ignore[reportPrivateImportUsage]
         message="Select which animal you want to visualize:",
