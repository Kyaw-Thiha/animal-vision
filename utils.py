import os

import base64
from typing import List, Tuple
import cv2
from InquirerPy import inquirer

from animals.animal import Animal
from animals.honeybee import HoneyBee
<<<<<<< HEAD
from animals import Cat, Dog, Sheep, Pig, Goat, Cow
from renderers.video import VideoRenderer

=======

from animals import Cat, Dog, Sheep, Pig, Goat, Cow, Rat, Horse, Rabbit, Panda, Squirrel, Elephant, Lion, Wolf, Fox, Bear, Raccoon, Deer, Kangaroo, Tiger
>>>>>>> a3108484

renderer = VideoRenderer()
catfilter = Cat()
dogfilter = Dog()
sheepfilter = Sheep()
pigfilter = Pig()
goatfilter = Goat()
cowfilter = Cow()
ratfilter = Rat()
horsefilter = Horse()
squirrelfilter = Squirrel()
elephantfilter = Elephant()
lionfilter = Lion()
wolffilter = Wolf()
foxfiler = Fox()
bearfilter = Bear()
raccoonfilter = Raccoon()
deerfilter = Deer()
kangaroofilter = Kangaroo()
tigerfilter = Tiger()

def processimage(imagedata: bytes, animal: str) -> str:
    """
    Takes the raw bytes of a image, and returns the specific animal it wants
    """
    # save image to file, and then convert that file into matrix
    f = open("temp.jpg", 'wb')
    f.write(imagedata)
    f.close()
    img = cv2.imread('temp.jpg')
    #img = cv2.cvtColor(img, cv2.COLOR_BGR2RGB)
    # apply filters
    mmat = None 
    match animal:
        case "human":
            mmat = img
        case "cat":
            mmat = catfilter.visualize(img)[1]
        case "cow":
            mmat = cowfilter.visualize(img)[1]
        case "goat":
            mmat = goatfilter.visualize(img)[1]
        case "pig":
            mmat = pigfilter.visualize(img)[1]
        case "sheep":
            mmat = sheepfilter.visualize(img)[1]
        case "dog":
            mmat = dogfilter.visualize(img)[1]
        case _:
            print("no case implemented here")
    # convert mmat into blob, to make base64 URI
    cv2.imwrite(f"tempexport.jpg", mmat)
    f = open("tempexport.jpg", 'rb')
    imgdata = f.read()
    f.close()
    base64_encoded = base64.b64encode(imgdata).decode('utf-8')
    data_uri = f"data:image/jpeg;base64,{base64_encoded}"
    return data_uri

def processsplitimage(imagedata : bytes, animal : str) -> str:
    """
    Takes the data URL of a image, and returns the split of a single animal
    """
    header, encoded = imagedata.split(',', 1)
    contents = base64.b64decode(encoded)
    # save image to file, and then convert that file into matrix
    f = open("temp.jpg", 'wb')
    f.write(contents)
    f.close()
    img = cv2.imread('temp.jpg')
    #img = cv2.cvtColor(img, cv2.COLOR_BGR2RGB)
    # apply filters
    mmat = None 
    match animal:
        case "human":
            mmat = img
        case "cat":
            orig, modified = catfilter.visualize(img)
            mmat = renderer.make_split_frame(orig, modified)
        case "cow":
            mmat = cowfilter.visualize(img)[1]
        case "goat":
            mmat = goatfilter.visualize(img)[1]
        case "pig":
            mmat = pigfilter.visualize(img)[1]
        case "sheep":
            mmat = sheepfilter.visualize(img)[1]
        case "dog":
            mmat = dogfilter.visualize(img)[1]
        case _:
            print("no case implemented here")
    # convert mmat into blob, to make base64 URI
    cv2.imwrite(f"tempexport.jpg", mmat)
    f = open("tempexport.jpg", 'rb')
    imgdata = f.read()
    f.close()
    base64_encoded = base64.b64encode(imgdata).decode('utf-8')
    data_uri = f"data:image/jpeg;base64,{base64_encoded}"
    return data_uri
    

def choose_file(input_dir: str, extensions: Tuple[str, ...]) -> str:
    """
    Interactively choose a file from a directory that matches given extensions.

    Scans `input_dir` for files ending with any of `extensions`, then shows
    a fuzzy-search menu for the user to select one.

    Args:
        input_dir (str): Directory to search for files.
        extensions (Tuple[str, ...]): File extensions to filter, e.g. (".jpg", ".png").

    Returns:
        str: Full path to the selected file.
    """
    files: List[str] = []
    for fname in os.listdir(input_dir):
        if fname.lower().endswith(extensions):
            files.append(os.path.join(input_dir, fname))

    choices = [{"name": f, "value": f} for f in files]
    selected_file = inquirer.fuzzy(  # type: ignore[reportPrivateImportUsage]
        message="Select which file you want to load: ",
        choices=choices,
        multiselect=False,
    ).execute()

    return selected_file


def choose_filename(input_dir: str, extension: str) -> str:
    """
    Prompt the user for a filename to save under a given extension.

    If the user presses Enter without typing anything, returns an empty string.

    Args:
        input_dir (str): Directory to save the file in.
        extension (str): File extension to append, e.g. ".png".

    Returns:
        str: Full save path with extension, or "" if skipped.
    """
    save_name: str = inquirer.text(  # type: ignore[reportPrivateImportUsage]
        message="Press [Enter] without inputing text to not save. \nEnter the filename to save as:", default=""
    ).execute()

    if not save_name or save_name == "":
        return ""
    save_path = os.path.join(input_dir, f"{save_name}{extension}")
    return save_path


def choose_animal() -> Animal:
    animal_choices = [
        {"name": "Cat", "value": Cat()},
        {"name": "Dog", "value": Dog()},
        {"name": "HoneyBee", "value": HoneyBee()},
        {"name": "Sheep", "value": Sheep()},
        {"name": "Pig", "value": Pig()},
        {"name": "Goat", "value": Goat()},
        {"name": "Cow", "value": Cow()},
        {"name": "Rat", "value": Rat()},
        {"name": "Horse", "value": Horse()},
        {"name": "Rabbit", "value": Rabbit()},
        {"name": "Panda", "value": Panda()},
        {"name": "Squirrel", "value": Squirrel()},
        {"name": "Elephant", "value": Elephant()},
        {"name": "Lion", "value": Lion()},
        {"name": "Wolf", "value": Wolf()},
        {"name": "Fox", "value": Fox()},
        {"name": "Bear", "value": Bear()},
        {"name": "Raccoon", "value": Raccoon()},
        {"name": "Deer", "value": Deer()},
        {"name": "Kangaroo", "value": Kangaroo()},
        {"name": "Tiger", "value": Tiger()},
    ]
    animal_choice = inquirer.select(  # type: ignore[reportPrivateImportUsage]
        message="Select which animal you want to visualize:",
        choices=animal_choices,
        default=0,
    ).execute()

    return animal_choice

<|MERGE_RESOLUTION|>--- conflicted
+++ resolved
@@ -7,14 +7,9 @@
 
 from animals.animal import Animal
 from animals.honeybee import HoneyBee
-<<<<<<< HEAD
-from animals import Cat, Dog, Sheep, Pig, Goat, Cow
 from renderers.video import VideoRenderer
+from animals import Cat, Dog, Sheep, Pig, Goat, Cow, Rat, Horse, Rabbit, Panda, Squirrel, Elephant, Lion, Wolf, Fox, Bear, Raccoon, Deer, Kangaroo, Tiger
 
-=======
-
-from animals import Cat, Dog, Sheep, Pig, Goat, Cow, Rat, Horse, Rabbit, Panda, Squirrel, Elephant, Lion, Wolf, Fox, Bear, Raccoon, Deer, Kangaroo, Tiger
->>>>>>> a3108484
 
 renderer = VideoRenderer()
 catfilter = Cat()
