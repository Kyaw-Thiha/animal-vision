--- conflicted
+++ resolved
@@ -1,10 +1,7 @@
 from .cat import Cat
 from .dog import Dog
-<<<<<<< HEAD
 from .honeybee import HoneyBee
-=======
 from .sheep import Sheep
 from .pig import Pig
 from .cow import Cow
-from .goat import Goat
->>>>>>> 2bc97963
+from .goat import Goat