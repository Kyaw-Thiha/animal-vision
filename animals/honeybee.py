--- conflicted
+++ resolved
@@ -110,9 +110,6 @@
         # 1) RGB → HSI via your ML model or classic converter
         # hsi = predict_rgb_to_hsi(img, self.onnx_path)  # shape (H,W,C_hsi), float32
         # hsi = predict_rgb_to_hsi_torch(img, "mst_plus_plus", "./ml/MST_plus_plus/model_zoo/mst_plus_plus.pth", overlap=512)
-<<<<<<< HEAD
-        hsi = classic_rgb_to_hsi(img, wavelengths=np.asarray(self.lambdas, dtype=np.float32))
-=======
         if self.hsi_downsample and cv is not None and 0.05 <= self.hsi_scale < 1.0:
             hsi = self._classic_rgb_to_hsi_scaled(
                 img, wavelengths=np.asarray(self.lambdas, dtype=np.float32), scale=self.hsi_scale
@@ -121,7 +118,6 @@
             # Fallback to full-res (either by choice or if OpenCV not available)
             hsi = classic_rgb_to_hsi(img, wavelengths=np.asarray(self.lambdas, dtype=np.float32))
 
->>>>>>> 32edbb03
         assert hsi.ndim == 3 and hsi.shape[:2] == img.shape[:2], "HSI must match H and W."
         bands = hsi.shape[2]
         assert bands == len(self.lambdas), f"HSI bands ({bands}) != length of provided band centers ({len(self.lambdas)})."
@@ -398,121 +394,6 @@
             mixed = mixed / float(scale)
         return np.clip(mixed.astype(np.float32), 0.0, 1.0)
 
-    def _map_uv_purple_yellow(self, U: np.ndarray) -> np.ndarray:
-        U = np.asarray(U)
-        if U.ndim == 3 and U.shape[2] == 1:
-            U = U[..., 0]
-        elif U.ndim != 2:
-            raise ValueError(f"U must be HxW or HxWx1, got shape {U.shape}")
-
-        denom = float(np.percentile(U, 99.0))
-        denom = max(denom, float(self._eps))
-        u = (U.astype(np.float32) / denom).clip(0.0, 1.0)
-        u = u**0.85  # gentle boost
-
-        # endpoints in sRGB (vivid yellow & deep purple), then convert to linear
-        c_purple_srgb = np.array([128, 0, 150], np.float32) / 255.0
-        c_yellow_srgb = np.array([255, 225, 60], np.float32) / 255.0
-
-        def srgb_to_linear(v: np.ndarray) -> np.ndarray:
-            a = 0.055
-            return np.where(v <= 0.04045, v / 12.92, ((v + a) / (1 + a)) ** 2.4).astype(np.float32)
-
-        c0 = srgb_to_linear(c_purple_srgb)  # (3,)
-        c1 = srgb_to_linear(c_yellow_srgb)  # (3,)
-
-        u3 = u[..., None]  # (H,W,1)
-        rgb_lin = (1.0 - u3) * c0[None, None, :] + u3 * c1[None, None, :]  # (H,W,3)
-        return np.ascontiguousarray(np.clip(rgb_lin, 0.0, 1.0), dtype=np.float32)
-
-    def _map_uv_purple_yellow_soft(
-        self,
-        U: np.ndarray,
-        *,
-        u_gamma: float = 0.90,  # <1 lifts midtones
-        accent_gamma: float = 0.85,  # UV accent falloff
-        accent_strength: float = 0.05,  # 0..0.4: more = purpler in high-UV
-    ) -> np.ndarray:
-        """
-        Warm, pastel UV-only visualization (lavender → warm sunflower),
-        with gentle UV accent and luminance control. Returns linear sRGB (HxWx3).
-        """
-        # --- ensure U is HxW ---
-        U = np.asarray(U)
-        if U.ndim == 3 and U.shape[2] == 1:
-            U = U[..., 0]
-        elif U.ndim != 2:
-            raise ValueError(f"U must be HxW or HxWx1, got {U.shape}")
-
-        eps = float(self._eps)
-
-        # 1) Robust normalize (keep contrast), *no* later percentile division
-        denom = float(np.percentile(U, 98.0))
-        denom = max(denom, eps)
-        u = (U.astype(np.float32) / denom).clip(0.0, 1.0)
-        u = u ** float(u_gamma)  # midtone lift
-
-        # 2) Endpoints in sRGB (pleasant, warm)
-        #    lavender  #B07CE8  →  warm sunflower  #FFD38A
-        c_purple_srgb = np.array([176, 124, 232], np.float32) / 255.0
-        c_warm_srgb = np.array([255, 211, 138], np.float32) / 255.0
-
-        def srgb_to_linear(v: np.ndarray) -> np.ndarray:
-            a = 0.055
-            return np.where(v <= 0.04045, v / 12.92, ((v + a) / (1 + a)) ** 2.4).astype(np.float32)
-
-        c0 = srgb_to_linear(c_purple_srgb)  # (3,)
-        c1 = srgb_to_linear(c_warm_srgb)  # (3,)
-
-        # 3) Base interpolation in *linear* RGB
-        u3 = u[..., None]  # (H,W,1)
-        rgb_lin = (1.0 - u3) * c0 + u3 * c1  # (H,W,3)
-
-        # 4) UV accent (adds a touch of purple in high-UV areas, without killing warmth)
-        gray = np.array([0.5, 0.5, 0.5], np.float32)
-        purple_dir = c0 - gray  # direction toward purple
-        a = float(accent_strength)
-        if a > 0:
-            w = (u ** float(accent_gamma))[..., None]  # more accent where UV is strong
-            rgb_lin = rgb_lin + a * w * purple_dir
-
-        # 5) Luminance targeting: keep overall brightness warm & natural
-        #    Target Y rises with UV so highlights don't look chalky.
-        Y = (0.2126 * rgb_lin[..., 0] + 0.7152 * rgb_lin[..., 1] + 0.0722 * rgb_lin[..., 2]) + eps
-        Y_target = np.clip(0.22 + 0.55 * u, 0.0, 1.0)  # gentle warm lift with UV
-        gain = (Y_target / Y)[..., None]
-        gain = np.clip(gain, 0.6, 1.6)  # avoid extreme rescaling
-        rgb_lin = rgb_lin * gain
-
-        # 6) Mild soft-clip to prevent harsh whites (so it reads as pastel, not blown)
-        rgb_lin = rgb_lin / (1.0 + 0.6 * rgb_lin)
-
-        return np.clip(np.ascontiguousarray(rgb_lin, dtype=np.float32), 0.0, 1.0)
-
-    def _map_falsecolor_uv_mixed(self, U: np.ndarray, B: np.ndarray, G: np.ndarray, alpha: float = 0.35) -> np.ndarray:
-        """
-        Blend falsecolor with the UV purple↔yellow tint in *linear sRGB*.
-        alpha=0 -> pure falsecolor; alpha=1 -> pure UV tint.
-        """
-        # Base: your existing falsecolor mapping
-        base = self._map_falsecolor(U, B, G)  # (H,W,3), linear
-        # UV tint layer
-        uv_tint = self._map_uv_purple_yellow_soft(U)  # (H,W,3), linear
-
-        # Convex blend in linear RGB
-        alpha = float(np.clip(alpha, 0.0, 1.0))
-        mixed = (1.0 - alpha) * base + alpha * uv_tint  # (H,W,3)
-
-        # Optional soft re-normalization to keep highlights sane
-        # (keeps your pipeline stable before gamma encoding)
-        p95 = np.percentile(mixed, 99.0)
-        if p95 > 1e-8:
-            p95 = np.float32(np.percentile(mixed, 99.0))
-            scale = np.maximum(np.float32(1.0), p95)
-            mixed = mixed / float(scale)
-
-        return np.clip(mixed.astype(np.float32), 0.0, 1.0)
-
     # ------------------- Utilities -------------------
 
     def _to_float01(self, x: np.ndarray) -> np.ndarray:
